--- conflicted
+++ resolved
@@ -73,7 +73,7 @@
 	Consider the problem with $J$ customer sites and $I$ possible location for new facilities. The decision variable is $y \in \{0, 1\}^I$ where for some $i \in [I]$, $y_i = 1$ represents the decision of opening the facility at the location assigned to the index $i$ or not opening the facility if $y_i = 0$. Moreover, other information on those possible sites are available: $O \in \R_+^I$ the opening costs, $C \in \R_+^I$ the capacities and $t \in \R_+^{I \times J}$ the transportation fees for transporting one unit of merchandise from a facility to a customer site. About those lasts, $r \in \R_+^J$ the revenue for selling one item and $\Dcal = \{\xi_k \in \R_+: k \in [K]\} \subset \R_+^K$ the support for the demand are known. To simplify the notation suppose that $\xi_k < \xi_{k+1}$ for any $k \in [K-1]$ and denote $D = \frac{1}{K} \sum_{k \in [K]} \xi_k$. Note that the support of the demand is the same for every customer sites. The deterministic model is
 	\begin{subequations} \label{eq:deterministic_problem}
 		\begin{align}
-			\min_{y \in \{0, 1\}^I} &\quad O^\T y + \sum_{i \in [I]} \sum_{j \in [J]} t_{ij} x_{ij} + \sum_{j \in [J]} (p_j * s_j - r_j D) \\
+			\min_{y \in \{0, 1\}^I} &\quad O^\T y + \sum_{i \in [I]} \sum_{j \in [J]} t_{ij} x_{ij} + \sum_{j \in [J]} (p_j s_j - r_j D) \\
 			\text{s.t.} &\quad x_{ij} \le C_i y_i, \quad \forall i \in [I] \\ \label{eq:deterministic_problem:capacity}
 			&\quad \sum_{i \in [I]} x_{ij} + s_j = D, \quad \forall j \in [J] \\ \label{eq:deterministic_problem:demand}
 			&\quad x_{ij} \ge 0, \quad \forall i \in [I], j \in [J]
@@ -91,10 +91,6 @@
 	The optimal decision can itself affect the uncertain parameters. In this setting, integrating decision dependent uncertainty is studied in two approaches. One considers how decisions influence the time of revealing information about uncertainty, while the second approaches, focused on how decision change the underlying distribution. As an example of first group, Basciftci et al. address the challenge of balancing flexibility and decision commitment in multistage stochastic programming, where frequent decision revisions are impractical \cite{basciftci2024adaptive}. It introduces adaptive multistage stochastic programming, a novel framework that optimally determines revision times based on the allowed flexibility, combining theoretical insights with a specialized decomposition method for computational efficiency. Through experiments on stochastic lot-sizing and generation expansion planning, the proposed approach demonstrates significant performance improvements by optimizing revision stages, achieving near-flexible outcomes even in constrained settings.
 
 	For the second approach that described the effect of the decision on the ambiguity set, Rahimian and Mehrotra address a two-stage stochastic program with continuous recourse, where the distribution of random parameters depends on the decisions, modeled using a polyhedral ambiguity set for distributional robustness \cite{rahimiandistributionally}. The problem is reformulated as a nonconvex two-stage stochastic program, including cases with bilinear constraints or concave objectives, and solved using finitely-convergent, decomposition-based cutting plane algorithms. Computational results demonstrate the method’s application to joint pricing and stocking decisions in a multiproduct newsvendor problem with price-dependent demand.
-	\cite{shehadeh_distributionally_2023} addresses the mobile facility fleet-sizing, routing, and scheduling problem under time-dependent, random demand using two distributionally robust optimization (DRO) models. The models minimize fleet establishment and operational costs, incorporating risk measures (expectation or CVaR) over ambiguous demand distributions. The authors propose a decomposition-based solution and symmetry-breaking constraints, improving computational efficiency and convergence.
-	
-	\subsection*{Outline and contributions}
-	% TODO
 
 	\section{Distributionally robust counterpart model}
 	Under the \gls{dro} scheme, the demand is a random variable. Let $d$ be the demand of the costumer sites with $\Dcal^J$ as support. Define the uncertainty set as the set of possible distributions for $d$,
@@ -118,15 +114,10 @@
 	
 	% TODO: Learn and Predict?
 	
-<<<<<<< HEAD
-	The decision of opening or not a specific facility may influence the demand. In the case of carsharing, there is a relation between the accessibility and the demand \cite{shaheen_carsharing_2006}.
-	% TODO: Add more sauce to the above paragraph.
-=======
 	The decision of opening or not a specific facility may influence the demand. If, customers find more available recourse near them, they probably order that more. A simple example can be Tim Hortons; if students, or even professors, find near branch close to HEC, they would buy it more, but up to some upper bound. In the following, we would discuss how we can model influence of decision on random variable demand.
 	
 	% In the case of carsharing, there is a relation between the accessibility and the demand \cite{shaheen_carsharing_2006}.
 	% % TODO: Add more sauce to the above paragraph.
->>>>>>> 61f1dff1
 	
 	\subsection{Decision-dependant distributionally robust model}
 	Assume from now that the decision affects the demand and from now the uncertainty set depends on the decision. The \gls{dro} problem remains the same except for the uncertainty set. It leads to the \gls{dddro} problem 
@@ -245,12 +236,8 @@
 	\end{theorem}
 	
 	\subsubsection{Tighter constraints}
-<<<<<<< HEAD
-	By finding extreme rays, new constraints can be added to Problem \eqref{eq:prob_BAS_milp} to accelerate the convergence of the algorithm.
-=======
 
 	In this section we discuss how to exert problem structure to introduce valid inequalities. Valid inequalities are constraints that are added to the problem that restrict the relaxed feasible region, without cutting any feasible integer solution. By finding extreme rays, new constraints can be added to problem \eqref{eq:prob_BAS_milp} to accelerate the convergence of the algorithm.
->>>>>>> 61f1dff1
 	% TODO: Add some sauce. You can explain little bit more about those constraints.
 	
 	\begin{proposition} \label{prop:valid_inequalities}
@@ -278,14 +265,14 @@
 		\item the distribution of the demand is independent of the decision, but is in a specific uncertainty set, \label{sit:ind_unc}
 		\item the distribution of the demand is dependent of the decision and is in a specific uncertainty set, \label{sit:dep_unc}
 	\end{enumerate}
-	on two statistics: the total cost and the unsatisfied demand. A \gls{flp} is randomly generated and will be used throughout all situations. The experiment parameter are mostly taken from Basciftci et al. \cite{basciftci_distributionally_2021}. The generation is as follow:
+	on two statistics: the total cost and the unsatisfied demand. A \gls{flp} is randomly generated and will be used throughout all situations. The experiment parameters are mostly taken from Basciftci et al. \cite{basciftci_distributionally_2021}. The generation is as follows:
 	\begin{enumerate}
-		\item 10 of possible location for facilities and the 20 customer sites position are generated on a grid of $[-10, 10]^2$.
+		\item 10 of the possible location for facilities and the 20 customer site positions are generated on a grid of $[-10, 10]^2$.
 		\item For each facility, the opening cost is randomly generated by a uniform over $[5000, 10000)$.
 		\item For each facility, the capacity is randomly generated by a uniform over $[10, 20)$.
-		\item For each customer sites, the revenue for selling one item is 150.
-		\item For each customer sites, the penalty is 250.
-		\item For each customer sites, the demand support is $\{1, \dots, 100\}$.
+		\item For each customer site, the revenue for selling one item is 150.
+		\item For each customer site, the penalty is 250.
+		\item For each customer site, the demand support is $\{1, \dots, 100\}$.
 		\item For each pair of facilities and customer sites, the transportation cost for moving one item is proportional to the euclidean distance between both, and the factor of proportionality is randomly generated by a uniform over $[2, 3)$.
 	\end{enumerate}
 	
@@ -301,7 +288,7 @@
 		\end{align}
 	\end{subequations}
 	
-	For the Situation \ref{sit:ind_rand}, independently from the decision, a distribution is randomly chosen over all possible distributions. For the Situation \ref{sit:ind_unc}, the mass function is the discretize the probability density function of a gaussian distribution with $\bar{\mu}_j$ and $\bar\sigma^2_j$ as parameters. Finally, the distribution used for Situation \ref{sit:dep_unc} is the same than with Situation \ref{sit:ind_unc} but with $\mu_j(y)$ and $\sigma_j^2(y)$ as parameter. In each case, 250 realizations of demands are used for benchmark the three models. The results are presented in Tables \ref{tab:cost_comparison} \& \ref{tab:unsatisfied_demand_comparison}.
+	For the Situation \ref{sit:ind_rand}, independently of the decision, a distribution is randomly chosen over all possible distributions. For the Situation \ref{sit:ind_unc}, the mass function is the discretization of the probability density function of a Gaussian distribution with $\bar{\mu}_j$ and $\bar\sigma^2_j$ as parameters. Finally, the distribution used for Situation \ref{sit:dep_unc} is the same as with Situation \ref{sit:ind_unc} but with $\mu_j(y)$ and $\sigma_j^2(y)$ as parameter. In each case, 250 realizations of demands are used for benchmark the three models. The results are presented in Tables \ref{tab:cost_comparison} \& \ref{tab:unsatisfied_demand_comparison}.
 	
 	\begin{table}
 		\centering
@@ -346,7 +333,7 @@
 		\label{fig:expected_dddro}
 	\end{figure}
 
-	In any situation, the \gls{dddro} model significantly does better. The simply deterministic model stay close to the \gls{dddro} model, and the \gls{dro} always. We can further analyze the decision of the deterministic model and the \gls{dddro} model. In Figures \ref{fig:expected_deterministic} \& \ref{fig:expected_dddro}, remark that the opened facilities from the \gls{dddro} model are such that the expected value of the demand remains high for most of customer sites, rather than with the deterministic model.
+	In any situation, the \gls{dddro} model significantly does better. The simply deterministic model stay close to the \gls{dddro} model, and the \gls{dro} always. We can further analyze the decision of the deterministic model and the \gls{dddro} model. In Figures \ref{fig:expected_deterministic} \& \ref{fig:expected_dddro}, remark that the opened facilities from the \gls{dddro} model are such that the expected value of the demand remains high for most customer sites, rather than with the deterministic model.
 
 	\clearpage
 	\printglossary[type=\acronymtype]
