--- conflicted
+++ resolved
@@ -7,7 +7,8 @@
 \usepackage{amsfonts}
 
 \usepackage{hyperref}
-<<<<<<< HEAD
+\usepackage{authblk}
+\usepackage[acronym]{glossaries}
 \usepackage{xcolor}
 
 \hypersetup{
@@ -17,10 +18,6 @@
 	urlcolor={blue!80!black}
 }
 
-=======
-\usepackage{authblk}
-\usepackage[acronym]{glossaries}
->>>>>>> 73e46fbf
 
 % My commands
 \newcommand{\R}{\mathbb{R}}
@@ -90,17 +87,12 @@
 	\cite{shehadeh_distributionally_2023} addresses the mobile facility fleet-sizing, routing, and scheduling problem under time-dependent, random demand using two distributionally robust optimization (DRO) models. The models minimize fleet establishment and operational costs, incorporating risk measures (expectation or CVaR) over ambiguous demand distributions. The authors propose a decomposition-based solution and symmetry-breaking constraints, improving computational efficiency and convergence.
 
 	\section{Distributionally robust counterpart model}
-<<<<<<< HEAD
-	% Finally, define $d \in \Dcal^J$ the demand of the customer sites, and to force our model to sell merchandise define $p \in \R_+^J$ the penalty for not completing the demand of one item, such that $p_j > t_{ij}$ for any $i \in [I], j \in [J]$. 
-	\begin{equation}\label{eq:dro_outterproblem}
-=======
 	Under the \gls{dro} scheme, the demand is a random variable. Let $d$ be the demand of the costumer sites with $\Dcal^J$ as support. Define the uncertainty set as the set of possible distributions for $d$,
 	\begin{equation} \label{eq:def_uncertainty_set}
 		U \subset \left\{\pi \in [0, 1]^{J \times K}: \sum_{k \in [K]} \pi_{jk} = 1, j \in [J]\right\}.
 	\end{equation}
 	and to force our model to sell merchandise, define $p \in \R_+^J$ the penalty for not completing the demand of one item, such that $p_j > t_{ij}$ for any $i \in [I], j \in [J]$. The \gls{dro} problem is
 	\begin{equation}\label{eq:dro_outter_problem}
->>>>>>> 73e46fbf
 		\min_{y \in \{0, 1\}^I} \left\{O^\T y + \max_{\pi \in U} \E h(y, d)\right\},
 	\end{equation}
 	where
